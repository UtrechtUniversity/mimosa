--- conflicted
+++ resolved
@@ -204,11 +204,7 @@
                     results.solver.status, results.solver.termination_condition
                 )
                 logger.error(warning_message)
-<<<<<<< HEAD
-                warnings.warn(warning_message, utils.MimosaSolverWarning)
-=======
                 raise SolverException(warning_message, utils.MimosaSolverWarning)
->>>>>>> f131d4d5
             if results.solver.status != SolverStatus.warning:
                 raise SolverException(
                     f"Solver did not exit with status OK: {results.solver.status}"
