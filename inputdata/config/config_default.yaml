--- conflicted
+++ resolved
@@ -228,15 +228,6 @@
       type: quantity
       unit: currency_unit/emissionsrate_unit
       default: 2601 USD2005/tCO2
-<<<<<<< HEAD
-
-  abatement costs:
-    allow trade:
-      descr: Allow emission trading between regions
-      type: bool
-      default: False
-=======
->>>>>>> e06ccca7
 
     regional calibration factor:
       descr: >-
