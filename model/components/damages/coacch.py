"""
Model equations and constraints:
Damage and adaptation costs, RICE specification
"""

from typing import Sequence
from model.common import (
    AbstractModel,
    Param,
    Var,
    GeneralConstraint,
    RegionalConstraint,
    Constraint,
    value,
    soft_max,
    soft_min,
    Any,
    exp,
    quant,
)
from model.common.pyomo_utils import RegionalInitConstraint


def get_constraints(m: AbstractModel) -> Sequence[GeneralConstraint]:
    """Damage and adaptation costs equations and constraints
    (COACCH specification)

    Necessary variables:
        m.damage_costs (sum of residual damages and adaptation costs multiplied by gross GDP)

    Returns:
        list of constraints (any of:
           - GlobalConstraint
           - GlobalInitConstraint
           - RegionalConstraint
           - RegionalInitConstraint
        )
    """
    constraints = []

    m.damage_costs = Var(m.t, m.regions, units=quant.unit("fraction_of_GDP"))
    m.damage_scale_factor = Param()

    # Damages not related to SLR (dependent on temperature)
<<<<<<< HEAD
    m.gross_damages = Var(m.t, m.regions)
    m.resid_damages = Var(m.t, m.regions)
=======
    m.resid_damages = Var(m.t, m.regions, units=quant.unit("fraction_of_GDP"))
>>>>>>> ca15fd84

    m.damage_noslr_form = Param(m.regions, within=Any)  # String for functional form
    m.damage_noslr_b1 = Param(m.regions)
    m.damage_noslr_b2 = Param(m.regions)
<<<<<<< HEAD
    m.damage_noslr_b3 = Param(m.regions, within=Any)
=======
    m.damage_noslr_b3 = Param(m.regions, within=Any)  # Can be empty
>>>>>>> ca15fd84
    # (b2 and b3 are only used for some functional forms)

    m.damage_noslr_a = Param(m.regions)

    # Quadratic damage function for non-SLR damages. Factor `a` represents
    # the damage quantile
    constraints.append(
        RegionalConstraint(
            lambda m, t, r: m.gross_damages[t, r]
            == m.damage_scale_factor
            * damage_fct(m.temperature[t] - 0.6, m.T0 - 0.6, m, r, is_slr=False),
            "gross_damages",
        )
    )

    # SLR damages
    m.SLR_damages = Var(
        m.t, m.regions, bounds=(-0.5, 0.7), units=quant.unit("fraction_of_GDP")
    )

<<<<<<< HEAD
    m.SLR_damages_opt_adapt = Var(m.t, m.regions, bounds=(-0.5, 0.7))
    m.SLR_damages_no_adapt = Var(m.t, m.regions, bounds=(-0.5, 0.7))
    m.SLR_adapt_param = Param()
    m.SLR_adapt_level = Var(m.t, m.regions, bounds=(0, 1))

    ## SLR damages are calculated both for optimal adaptation and no adaptation
    m.damage_slr_form_opt_adapt = Param(
        m.regions, within=Any
    )  # String for functional form
    m.damage_slr_b1_opt_adapt = Param(m.regions)
    m.damage_slr_b2_opt_adapt = Param(m.regions, within=Any)
    m.damage_slr_b3_opt_adapt = Param(m.regions, within=Any)

    m.damage_slr_a_opt_adapt = Param(m.regions)

    m.damage_slr_form_no_adapt = Param(
        m.regions, within=Any
    )  # String for functional form
    m.damage_slr_b1_no_adapt = Param(m.regions)
    m.damage_slr_b2_no_adapt = Param(m.regions, within=Any)
    m.damage_slr_b3_no_adapt = Param(m.regions, within=Any)
=======
    m.damage_slr_form = Param(m.regions, within=Any)  # String for functional form
    m.damage_slr_b1 = Param(m.regions)
    m.damage_slr_b2 = Param(
        m.regions, within=Any
    )  # within=Any since it can be empty for some functional forms
    m.damage_slr_b3 = Param(
        m.regions, within=Any
    )  # within=Any since it can be empty for some functional forms
    # (b2 and b3 are only used for some functional forms)
>>>>>>> ca15fd84

    m.damage_slr_a_no_adapt = Param(m.regions)

    # Linear damage function for SLR damages, including adaptation costs
    constraints.extend(
        [
            RegionalConstraint(
                lambda m, t, r: m.SLR_adapt_level[t, r] == m.SLR_adapt_param,
                "SLR_damages_adapt_level",
            ),
            RegionalConstraint(
                lambda m, t, r: (
                    m.SLR_damages[t, r]
                    if value(m.SLR_adapt_param) == 1
                    else m.SLR_damages_opt_adapt[t, r]
                )
                == m.damage_scale_factor
                * damage_fct(
                    m.total_SLR[t], m.total_SLR[0], m, r, is_slr=True, slr_adapt=True
                ),
                "SLR_damages_opt_adapt",
            ),
            RegionalConstraint(
                lambda m, t, r: (
                    m.SLR_damages[t, r]
                    if value(m.SLR_adapt_param) == 0
                    and value(m.SLR_adapt_param) is not False
                    else m.SLR_damages_no_adapt[t, r]
                )
                == m.damage_scale_factor
                * damage_fct(
                    m.total_SLR[t], m.total_SLR[0], m, r, is_slr=True, slr_adapt=False
                ),
                "SLR_damages_no_adapt",
            ),
            # Interpolate between optimal and no adaptation
            # (only when SLR_adapt_param > 0 and < 1):
            RegionalConstraint(
                lambda m, t, r: m.SLR_damages[t, r]
                == m.SLR_adapt_level[t, r] * m.SLR_damages_opt_adapt[t, r]
                + (1 - m.SLR_adapt_level[t, r]) * m.SLR_damages_no_adapt[t, r]
                if (value(m.SLR_adapt_param) > 0 and value(m.SLR_adapt_param) < 1)
                or value(m.SLR_adapt_param) is False
                else Constraint.Skip,
                "SLR_damages",
            ),
        ]
    )

    # Adaptation
    m.adapt_level = Var(m.t, m.regions, bounds=(0, 1), initialize=0.001)
    m.adapt_costs = Var(m.t, m.regions, initialize=0)
    m.adapt_costs_g1 = Param(m.regions)
    m.adapt_costs_g2 = Param(m.regions)
    constraints.extend(
        [
            RegionalConstraint(
                lambda m, t, r: m.resid_damages[t, r]
                == m.gross_damages[t, r] * (1 - m.adapt_level[t, r]),
                "resid_damages",
            ),
            RegionalConstraint(
                lambda m, t, r: m.adapt_costs[t, r]
                == adaptation_costs(m.adapt_level[t, r], m, r),
                "adaptation_costs",
            ),
            RegionalInitConstraint(
                lambda m, r: m.adapt_level[0, r] == 0, "adaptation_level_init"
            ),
        ]
    )

    # Total damages are sum of non-SLR and SLR damages
    constraints.append(
        RegionalConstraint(
            lambda m, t, r: m.damage_costs[t, r]
            == m.resid_damages[t, r] + m.SLR_damages[t, r] + m.adapt_costs[t, r],
            "damage_costs",
        ),
    )

    return constraints


#################
## Utils
#################


# Damage function


def functional_form(x, m, r, is_slr=False, slr_adapt=False):
    if is_slr and slr_adapt:
        form = m.damage_slr_form_opt_adapt[r]
        b1, b2, b3 = (
            m.damage_slr_b1_opt_adapt[r],
            m.damage_slr_b2_opt_adapt[r],
            m.damage_slr_b3_opt_adapt[r],
        )
        a = m.damage_slr_a_opt_adapt[r]
    elif is_slr and not slr_adapt:
        form = m.damage_slr_form_no_adapt[r]
        b1, b2, b3 = (
            m.damage_slr_b1_no_adapt[r],
            m.damage_slr_b2_no_adapt[r],
            m.damage_slr_b3_no_adapt[r],
        )
        a = m.damage_slr_a_no_adapt[r]
    else:
        form = m.damage_noslr_form[r]
        b1, b2, b3 = m.damage_noslr_b1[r], m.damage_noslr_b2[r], m.damage_noslr_b3[r]
        a = m.damage_noslr_a[r]

    # Linear functional form
    if "Linear" in value(form):
        return a * b1 * x / 100.0

    # Quadratic functional form
    if "Quadratic" in value(form):
        return a * (b1 * x + b2 * x ** 2) / 100.0

    # Logistic functional form
    if "Logistic" in value(form):
        return a * logistic(x, b1, b2, b3) / 100.0

    raise NotImplementedError


def damage_fct(x, x0, m, r, is_slr: bool, slr_adapt: bool = True):
    damage = functional_form(x, m, r, is_slr, slr_adapt)
    if x0 is not None:
        damage -= functional_form(x0, m, r, is_slr, slr_adapt)

    return damage


def logistic(x, b1, b2, b3):
    exponent = soft_max(-b3 * x, 10, scale=0.1)  # Avoid exponential overflow
    return b1 / (1 + b2 * exp(exponent)) - b1 / (1 + b2)


# Adaptation cost function


def adaptation_costs(adapt_level, m, r):
    return m.adapt_costs_g1[r] * soft_min(adapt_level) ** m.adapt_costs_g2[r]<|MERGE_RESOLUTION|>--- conflicted
+++ resolved
@@ -42,21 +42,13 @@
     m.damage_scale_factor = Param()
 
     # Damages not related to SLR (dependent on temperature)
-<<<<<<< HEAD
-    m.gross_damages = Var(m.t, m.regions)
-    m.resid_damages = Var(m.t, m.regions)
-=======
+    m.gross_damages = Var(m.t, m.regions, units=quant.unit("fraction_of_GDP"))
     m.resid_damages = Var(m.t, m.regions, units=quant.unit("fraction_of_GDP"))
->>>>>>> ca15fd84
 
     m.damage_noslr_form = Param(m.regions, within=Any)  # String for functional form
     m.damage_noslr_b1 = Param(m.regions)
     m.damage_noslr_b2 = Param(m.regions)
-<<<<<<< HEAD
     m.damage_noslr_b3 = Param(m.regions, within=Any)
-=======
-    m.damage_noslr_b3 = Param(m.regions, within=Any)  # Can be empty
->>>>>>> ca15fd84
     # (b2 and b3 are only used for some functional forms)
 
     m.damage_noslr_a = Param(m.regions)
@@ -77,7 +69,6 @@
         m.t, m.regions, bounds=(-0.5, 0.7), units=quant.unit("fraction_of_GDP")
     )
 
-<<<<<<< HEAD
     m.SLR_damages_opt_adapt = Var(m.t, m.regions, bounds=(-0.5, 0.7))
     m.SLR_damages_no_adapt = Var(m.t, m.regions, bounds=(-0.5, 0.7))
     m.SLR_adapt_param = Param()
@@ -99,17 +90,6 @@
     m.damage_slr_b1_no_adapt = Param(m.regions)
     m.damage_slr_b2_no_adapt = Param(m.regions, within=Any)
     m.damage_slr_b3_no_adapt = Param(m.regions, within=Any)
-=======
-    m.damage_slr_form = Param(m.regions, within=Any)  # String for functional form
-    m.damage_slr_b1 = Param(m.regions)
-    m.damage_slr_b2 = Param(
-        m.regions, within=Any
-    )  # within=Any since it can be empty for some functional forms
-    m.damage_slr_b3 = Param(
-        m.regions, within=Any
-    )  # within=Any since it can be empty for some functional forms
-    # (b2 and b3 are only used for some functional forms)
->>>>>>> ca15fd84
 
     m.damage_slr_a_no_adapt = Param(m.regions)
 
