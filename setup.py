--- conflicted
+++ resolved
@@ -17,18 +17,14 @@
     description="MIMOSA: Integrated Assessment Model for Cost-Benefit Analysis",
     long_description=description,
     long_description_content_type="text/markdown",
-<<<<<<< HEAD
     install_requires=[
-        "numpy<2.0",
+        "numpy",
         "pandas",
-        "pyomo<=6.7.1",
+        "pyomo",
         "pint",
         "pyyaml",
         "scipy",
         "networkx",
     ],
-=======
-    install_requires=["numpy", "pandas", "pyomo", "pint", "pyyaml", "scipy"],
->>>>>>> e5ed05f3
     include_package_data=True,
 )